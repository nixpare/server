--- conflicted
+++ resolved
@@ -8,10 +8,4 @@
 	github.com/nixpare/process v1.3.2
 )
 
-<<<<<<< HEAD
-require github.com/nixpare/comms v1.1.0
-
-require github.com/nixpare/process v1.3.2
-=======
-retract v2.3.0
->>>>>>> 62bfa3a4
+retract v2.3.0